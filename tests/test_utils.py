import html
from typing import Any

import pytest

from tested.description_instance import create_description_instance
from tested.languages.config import limit_output
from tested.utils import sorted_no_duplicates


def test_limit_output_no_limit():
    text = "aaaaa\nbbbbb\nccccc".strip()
    limited = limit_output(output=text, max_lines=3, limit_characters=17)
    assert text == limited
    assert len(limited) <= 17
    assert len(limited.splitlines()) <= 3
    limited = limit_output(output=text, max_lines=3, limit_characters=20)
    assert text == limited
    assert len(limited) <= 20
    assert len(limited.splitlines()) <= 3
    limited = limit_output(output=text, max_lines=4, limit_characters=17)
    assert text == limited
    assert len(limited) <= 17
    assert len(limited.splitlines()) <= 4
    limited = limit_output(output=text, max_lines=2, limit_characters=17)
    assert "aaaaa\n...\nccccc" == limited
    assert len(limited) <= 17
    assert len(limited.splitlines()) <= 3
    limited = limit_output(output=text, max_lines=3, limit_characters=15)
    assert "aaaaa\n...\nccccc" == limited
    assert len(limited) <= 15
    assert len(limited.splitlines()) <= 3
    limited = limit_output(output=text, max_lines=3, limit_characters=12)
    assert "aaaaa\n...\ncc" == limited
    assert len(limited) <= 12
    assert len(limited.splitlines()) <= 3
    limited = limit_output(output=text, max_lines=3, limit_characters=7)
    assert "a\n...\nc" == limited
    assert len(limited) <= 7
    assert len(limited.splitlines()) <= 3


<<<<<<< HEAD
@pytest.mark.parametrize(("lang", "expected"), [
    ("python", "this_is_a_function_name"), ("java", "thisIsAFunctionName"), ("c", "this_is_a_function_name"),
    ("kotlin", "thisIsAFunctionName"), ("javascript", "thisIsAFunctionName"), ("haskell", "thisIsAFunctionName"),
    ("runhaskell", "thisIsAFunctionName")
])
def test_template_function_name(lang: str, expected: str):
    template = '${function_name("this_is_a_function_name")}'
    instance = create_description_instance(template, programming_language=lang, is_html=False)
    assert instance == f"`{expected}`"


@pytest.mark.parametrize(("lang", "tested_type", "expected"), [
    # Python
    ("python", "'integer'", "int"), ("python", "'rational'", "float"), ("python", "'text'", "str"),
    ("python", '("sequence", "integer")', "List[int]"), ("python", '("array", ("set", "integer"))', "List[Set[int]]"),
    ("python", '("tuple", [("sequence", "rational"), "text"])', "Tuple[List[float], str]"),
    # Java
    ("java", "'integer'", "int"), ("java", "'rational'", "double"), ("java", "'text'", "String"),
    ("java", '("sequence", "integer")', "List<Integer>"), ("java", '("array", ("set", "integer"))', "Set<Integer>[]"),
    # c
    ("c", "'integer'", "int"), ("c", "'rational'", "double"), ("c", "'text'", "char*"),
    # Kotlin
    ("kotlin", "'integer'", "Int"), ("kotlin", "'rational'", "Double"), ("kotlin", "'text'", "String"),
    ("kotlin", '("sequence", "integer")', "List<Int>"), ("kotlin", '("array", ("set", "integer"))', "Array<Set<Int>>"),
    # JavaScript
    ("javascript", "'integer'", "number"), ("javascript", "'rational'", "number"), ("javascript", "'text'", "string"),
    ("javascript", '("sequence", "integer")', "list<number>"),
    ("javascript", '("array", ("set", "integer"))', "list<set<number>>"),
    # Haskell
    ("haskell", "'integer'", "Int"), ("haskell", "'rational'", "Double"), ("haskell", "'text'", "String"),
    ("haskell", '("sequence", "integer")', "[Int]"),
    ("haskell", '("tuple", [("sequence", "rational"), "text"])', "([Double], String)"),
])
def test_template_type_name(lang: str, tested_type: Any, expected: str):
    template = f"""${'{'}type_name({tested_type}){'}'}"""
    instance = create_description_instance(template, programming_language=lang, is_html=False)
    assert instance == f"`{expected}`"


@pytest.mark.parametrize(("lang", "tested_type", "expected"), [
    # Python
    ("python", "'sequence'", "list"), ("python", "'map'", "dictionary"),
    # Java
    ("java", "'sequence'", "list"), ("java", "'map'", "map"),
    # Kotlin
    ("kotlin", "'sequence'", "list"), ("kotlin", "'map'", "map"),
    # JavaScript
    ("javascript", "'sequence'", "array"), ("javascript", "'map'", "object"),
    # Haskell
    ("haskell", "'sequence'", "list"), ("haskell", "'list'", "list"),
])
def test_template_natural_type_name(lang: str, tested_type: Any, expected: str):
    template = f"""${{natural_type_name({tested_type})}}"""
    instance = create_description_instance(template, programming_language=lang, is_html=False)
    assert instance == f"{expected}"


@pytest.mark.parametrize(("lang", "tested_type", "expected"), [
    # Python
    ("python", "'sequence'", "lijst"), ("python", "'map'", "dictionary"),
    # Java
    ("java", "'sequence'", "lijst"), ("java", "'map'", "map"),
    # Kotlin
    ("kotlin", "'sequence'", "lijst"), ("kotlin", "'map'", "map"),
    # JavaScript
    ("javascript", "'sequence'", "array"), ("javascript", "'map'", "object"),
    # Haskell
    ("haskell", "'sequence'", "lijst"), ("haskell", "'list'", "lijst"),
])
def test_template_natural_type_name_nl(lang: str, tested_type: Any, expected: str):
    template = f"""${{natural_type_name({tested_type})}}"""
    instance = create_description_instance(template, programming_language=lang, is_html=False, natural_language="nl")
    assert instance == f"{expected}"


def test_template_type_name_override():
    template = """${type_name("integer", {"java": {"integer": "long"}})}"""
    instance = create_description_instance(template, programming_language="java", is_html=False)
    assert instance == "`long`"


@pytest.mark.parametrize(("lang", "prompt"), [
    ("python", ">>>"), ("java", ">"), ("c", ">"), ("kotlin", ">"), ("javascript", ">"), ("haskell", ">")
])
def test_template_code_block_markdown(lang: str, prompt: str):
    template = """```tested
> random()
5
```"""
    expected_stmt = "random" if lang == "haskell" else "Submission.random()" if lang == "java" else "random()"
    expected_expr = "5 :: Int" if lang == "haskell" else "5"
    instance = create_description_instance(template, programming_language=lang, is_html=False)
    expected = f"""```console?lang={lang}&prompt={prompt}
{prompt} {expected_stmt}
{expected_expr}
```"""
    assert instance == expected


@pytest.mark.parametrize(("lang", "prompt", "expected_stmt", "expected_expr"), [
    ("python", ">>>", '<span class="n">random</span><span class="p">()</span>', '<span class="mi">5</span>'),
    ("java", ">", '<span class="n">Submission</span><span class="p">.</span>'
                  '<span class="na">random</span><span class="p">()</span>', '<span class="mi">5</span>'),
    ("c", ">", '<span class="n">random</span><span class="p">()</span>', '<span class="mi">5</span>'),
    ("kotlin", ">", '<span class="n">random</span><span class="p">()</span>', '<span class="m">5</span>'),
    ("javascript", ">", '<span class="nx">random</span><span class="p">()</span>', '<span class="mf">5</span>'),
    ("haskell", ">", '<span class="nf">random</span>',
     '<span class="mi">5</span> <span class="ow">::</span> <span class="kt">Int</span>')
])
def test_template_code_block_html(lang: str, prompt: str, expected_stmt: str, expected_expr: str):
    template = """<code tested>
> random()
5
</code>"""
    instance = create_description_instance(template, programming_language=lang, is_html=True)
    expected = f"""<code>
{html.escape(prompt)} {expected_stmt}
{expected_expr}
</code>"""
    assert instance == expected


@pytest.mark.parametrize(("lang", "expected"), [
    ("python", ">>> random = Random()\n>>> random.new_sequence(10, 10)\n[10, 5, 2, 8, 7, 1, 3, 4, 9, 6]"),
    ("java", "> Random random = new Random();\n> random.newSequence(10, 10)\nList.of(10, 5, 2, 8, 7, 1, 3, 4, 9, 6)"),
    ("kotlin", "> var random = Random()\n> random!!.newSequence(10, 10)\nlistOf(10, 5, 2, 8, 7, 1, 3, 4, 9, 6)"),
    ("javascript", "> let random = await new Random()\n> random.newSequence(10, 10)\n[10, 5, 2, 8, 7, 1, 3, 4, 9, 6]")
])
def test_template_statement_expression(lang: str, expected: str):
    template = """${statement('random = new Random()')}
${statement('random.new_sequence(10, 10)')}
${expression('[10, 5, 2, 8, 7, 1, 3, 4, 9, 6]')}"""
    instance = create_description_instance(template, programming_language=lang, is_html=False)
    assert instance == f"{expected}"


@pytest.mark.parametrize(("lang", "prompt", "expected"), [
    ("python", ">>>", "x = data(1, 2, 'alpha')"),
    ("java", ">", 'long x = Submission.data(1, 2, "alpha");'),
    pytest.param("c", ">", 'long long x = data(1, 2, "alpha");', marks=pytest.mark.xfail),
    ("kotlin", ">", 'var x = data(1, 2, "alpha")'),
    ("javascript", ">", 'let x = await data(1, 2, "alpha")'),
    ("haskell", ">", 'let x = data (1 :: Int) (2 :: Int) ("alpha")')
])
def test_template_multi_line_code_block_markdown(lang: str, prompt: str, expected: str):
    template = r"""```tested
> integer x = \
data(1, 2,
"alpha")
```"""
    instance = create_description_instance(template, programming_language=lang, is_html=False)
    expected = f"""```console?lang={lang}&prompt={prompt}
{prompt} {expected}
```"""
    assert instance == expected


@pytest.mark.parametrize(("lang", "prompt"), [
    ("python", ">>>"),
    ("java", ">"),
    ("c", ">"),
    ("kotlin", ">"),
    ("javascript", ">"),
    ("haskell", ">")
])
@pytest.mark.xfail
def test_template_escaped_string_code_block_markdown(lang: str, prompt: str):
    template = r"""```tested
"alpha\"beta\tname"
```"""
    instance = create_description_instance(template, programming_language=lang, is_html=False)
    expected_str = r"'alpha\\\"beta\tname'" if lang == "python" else r"alpha\"beta\tname"
    expected = f"""```console?lang={lang}&prompt={prompt}
${expected_str}
```"""
    assert instance == expected


def test_template_failed_string():
    template = r"""```tested
> integer x = \
data(1, 2,
"alpha   
 beta")
```"""
    with pytest.raises(ValueError):
        create_description_instance(template, programming_language="java", is_html=False)


def test_template_failed_brackets_mismatch():
    template = r"""```tested
> integer x = \
data(1, 2,
("alpha   
 beta"})
```"""
    with pytest.raises(ValueError):
        create_description_instance(template, programming_language="java", is_html=False)


def test_template_failed_unbalanced_brackets():
    template = r"""```tested
> integer x = \
data(1, 2,
"alpha   
 beta"
```"""
    with pytest.raises(ValueError):
        create_description_instance(template, programming_language="java", is_html=False)
=======
def test_sort_no_duplicates():
    data = ['a', 5, 8, 3, 7, 6, 28, 'b', 5, (True, False), ('a', ('b', 'c')), 'data', 0, 1, 2, 4, 5, 6, 7, 8, 9, 10, 11,
            12, 13, 14, 15, 16, 17, 18, 19, 20, 21, 22, 23, 24, 25, 26, 27, 28, 29, 30, 31, 32, 'a', 5, 8, 3, 7, 6, 28,
            'b', 5, (True, False), ('a', ('b', 'c')), 'data', 0, 1, 2, 4, 5, 6, 7, 8, 9, 10, 11, 12, 13, 14, 15, 16, 17,
            18, 19, 20, 21, 22, 23, 24, 25, 26, 27, 28, 29, 30, 31, 32]
    expected = [0, 1, 2, 3, 4, 5, 6, 7, 8, 9, 10, 11, 12, 13, 14, 15, 16, 17, 18, 19, 20, 21, 22, 23, 24, 25, 26, 27,
                28, 29, 30, 31, 32, 'a', 'b', 'data', (True, False), ('a', ('b', 'c'))]
    result = sorted_no_duplicates(data)
    assert expected == result
>>>>>>> 690a119f
<|MERGE_RESOLUTION|>--- conflicted
+++ resolved
@@ -40,7 +40,6 @@
     assert len(limited.splitlines()) <= 3
 
 
-<<<<<<< HEAD
 @pytest.mark.parametrize(("lang", "expected"), [
     ("python", "this_is_a_function_name"), ("java", "thisIsAFunctionName"), ("c", "this_is_a_function_name"),
     ("kotlin", "thisIsAFunctionName"), ("javascript", "thisIsAFunctionName"), ("haskell", "thisIsAFunctionName"),
@@ -165,7 +164,7 @@
 
 @pytest.mark.parametrize(("lang", "expected"), [
     ("python", ">>> random = Random()\n>>> random.new_sequence(10, 10)\n[10, 5, 2, 8, 7, 1, 3, 4, 9, 6]"),
-    ("java", "> Random random = new Random();\n> random.newSequence(10, 10)\nList.of(10, 5, 2, 8, 7, 1, 3, 4, 9, 6)"),
+    ("java", "> Random random = new Random()\n> random.newSequence(10, 10)\nList.of(10, 5, 2, 8, 7, 1, 3, 4, 9, 6)"),
     ("kotlin", "> var random = Random()\n> random!!.newSequence(10, 10)\nlistOf(10, 5, 2, 8, 7, 1, 3, 4, 9, 6)"),
     ("javascript", "> let random = await new Random()\n> random.newSequence(10, 10)\n[10, 5, 2, 8, 7, 1, 3, 4, 9, 6]")
 ])
@@ -179,8 +178,8 @@
 
 @pytest.mark.parametrize(("lang", "prompt", "expected"), [
     ("python", ">>>", "x = data(1, 2, 'alpha')"),
-    ("java", ">", 'long x = Submission.data(1, 2, "alpha");'),
-    pytest.param("c", ">", 'long long x = data(1, 2, "alpha");', marks=pytest.mark.xfail),
+    ("java", ">", 'int x = Submission.data(1, 2, "alpha")'),
+    ("c", ">", 'long long x = data(1, 2, "alpha");'),
     ("kotlin", ">", 'var x = data(1, 2, "alpha")'),
     ("javascript", ">", 'let x = await data(1, 2, "alpha")'),
     ("haskell", ">", 'let x = data (1 :: Int) (2 :: Int) ("alpha")')
@@ -206,15 +205,14 @@
     ("javascript", ">"),
     ("haskell", ">")
 ])
-@pytest.mark.xfail
 def test_template_escaped_string_code_block_markdown(lang: str, prompt: str):
     template = r"""```tested
 "alpha\"beta\tname"
 ```"""
     instance = create_description_instance(template, programming_language=lang, is_html=False)
-    expected_str = r"'alpha\\\"beta\tname'" if lang == "python" else r"alpha\"beta\tname"
+    expected_str = r"'alpha\"beta\tname'" if lang == "python" else r'"alpha\\"beta\tname"'
     expected = f"""```console?lang={lang}&prompt={prompt}
-${expected_str}
+{expected_str}
 ```"""
     assert instance == expected
 
@@ -223,8 +221,8 @@
     template = r"""```tested
 > integer x = \
 data(1, 2,
-"alpha   
- beta")
+"alpha 
+beta")
 ```"""
     with pytest.raises(ValueError):
         create_description_instance(template, programming_language="java", is_html=False)
@@ -234,8 +232,7 @@
     template = r"""```tested
 > integer x = \
 data(1, 2,
-("alpha   
- beta"})
+("alpha beta"})
 ```"""
     with pytest.raises(ValueError):
         create_description_instance(template, programming_language="java", is_html=False)
@@ -245,12 +242,12 @@
     template = r"""```tested
 > integer x = \
 data(1, 2,
-"alpha   
- beta"
+"alpha beta"
 ```"""
     with pytest.raises(ValueError):
         create_description_instance(template, programming_language="java", is_html=False)
-=======
+
+
 def test_sort_no_duplicates():
     data = ['a', 5, 8, 3, 7, 6, 28, 'b', 5, (True, False), ('a', ('b', 'c')), 'data', 0, 1, 2, 4, 5, 6, 7, 8, 9, 10, 11,
             12, 13, 14, 15, 16, 17, 18, 19, 20, 21, 22, 23, 24, 25, 26, 27, 28, 29, 30, 31, 32, 'a', 5, 8, 3, 7, 6, 28,
@@ -259,5 +256,4 @@
     expected = [0, 1, 2, 3, 4, 5, 6, 7, 8, 9, 10, 11, 12, 13, 14, 15, 16, 17, 18, 19, 20, 21, 22, 23, 24, 25, 26, 27,
                 28, 29, 30, 31, 32, 'a', 'b', 'data', (True, False), ('a', ('b', 'c'))]
     result = sorted_no_duplicates(data)
-    assert expected == result
->>>>>>> 690a119f
+    assert expected == result