"""
Translates items from the testplan into the actual programming language.
"""
import dataclasses
import html
import json
import logging
import re
from dataclasses import dataclass
from pathlib import Path
from typing import List, Union, Tuple, Optional, Set, Callable, Match, Iterable

from mako import exceptions
from pygments.formatters.html import HtmlFormatter

from .config import TemplateType
from .templates import find_and_write_template, find_template
from ..configs import Bundle
from ..datatypes import BasicSequenceTypes
from ..dodona import ExtendedMessage
from ..internationalization import get_i18n_string
from ..serialisation import (Value, SequenceType, Identifier, FunctionType,
                             FunctionCall, Expression, Statement, Assignment,
                             NothingType, NamedArgument, ObjectType,
                             ObjectKeyValuePair, VariableType)
from ..testplan import (EmptyChannel, IgnoredChannel, TextData, ProgrammedEvaluator,
                        SpecificEvaluator, Testcase, RunTestcase, Context,
                        ExceptionOutput, ValueOutput, Run, FileUrl)
from ..utils import get_args

_logger = logging.getLogger(__name__)
_html_formatter = HtmlFormatter()

# Names of the predefined functions that must be available.
SEND_VALUE = "send_value"
SEND_EXCEPTION = "send_exception"
SEND_SPECIFIC_VALUE = "send_specific_value"
SEND_SPECIFIC_EXCEPTION = "send_specific_exception"

# Name of the function to call in evaluators
PROGRAMMED_EVALUATE = "evaluate"

EVALUATION_ARGS = "value"

# Names of predefined templates.
STATEMENT = "statement"


@dataclass
class _TestcaseArguments:
    """Arguments for a testcases testcase template."""
    # The input command. In most languages, you can use input_statement instead.
    command: Statement
    _value_function: Optional[Callable[[Expression], Statement]]
    _exception_function: Callable[[Expression], Statement]

    def input_statement(self, override: Optional[str] = None) -> Statement:
        """
        Get the input statement for the testcase.

        This will return, depending on the command, either an expression which will
        pass the value to the correct handling function or a statement.

        :param override: Optionally override the value argument.
        :return: The input statement.
        """
        if self._value_function:
            assert isinstance(self.command, get_args(Expression))
            # Replace the arguments
            if override:
                return self._value_function(Identifier(override))
            else:
                return self._value_function(self.command)
        else:
            return self.command

    def exception_statement(self, name: Optional[str] = None) -> Statement:
        """
        Get the exception statement for the testcase.

        :param name: Optionally the name of an property_name containing the
        exception.
        :return: The exception statement.
        """
        if name:
            return self._exception_function(Identifier(name))
        else:
            return self._exception_function(NothingType())


@dataclass
class _RunTestcaseArguments:
    """Arguments for a run testcase template."""
    # If a context testcase exists.
    exists: bool
    # Main arguments.
    arguments: List[str]
    _exception_function: Callable[[Expression], Statement]

    def exception_statement(self, name: Optional[str] = None) -> Statement:
        """
        Get the exception statement for the testcase.

        :param name: Optionally the name of an property_name containing the
        exception.
        :return: The exception statement.
        """
        if name:
            return self._exception_function(Identifier(name))
        else:
            return self._exception_function(NothingType())


@dataclass
class _ContextArguments:
    """Arguments for a plan template for the contexts."""
    # The "before" code.
    before: str
    # The after code.
    after: str
    # A list of the other testcases.
    testcases: List[_TestcaseArguments]


@dataclass
class _ExecutionArguments:
    """Arguments for a plan template for the executions."""
    # The name of the execution.
    execution_name: str
    # The name of the file for the return channel.
    value_file: str
    # The name of the file for the exception channel.
    exception_file: str
    # The name of the submission file.
    submission_name: str
    # The secret ID.
    secret_id: str
    # The secret context ID.
    context_secret_id: str
    # The run testcase
    run_testcase: _RunTestcaseArguments
    # The contexts
    contexts: List[_ContextArguments]
    # A set of the names of the language specific evaluators we will need.
    evaluator_names: Set[str]


@dataclass
class _CustomEvaluatorArguments:
    evaluator: str
    function: FunctionCall


@dataclass
class _SelectorArguments:
    contexts: List[str]


@dataclass
class InternalFunctionCall(FunctionCall):
    has_root_namespace: bool = True
    # TODO: find out why this variable can't be initialized by the constructor


def _prepare_argument(
        bundle: Bundle,
        argument: Union[Expression, NamedArgument]
) -> Union[Expression, NamedArgument]:
    if isinstance(argument, NamedArgument):
        return NamedArgument(name=argument.name,
                             value=_prepare_expression(bundle, argument.value))
    return _prepare_expression(bundle, argument)


def _prepare_assignment(
        bundle: Bundle,
        assignment: Assignment
) -> Assignment:
    if isinstance(assignment.type, VariableType):
        class_type = bundle.lang_config.conventionalize_class(
            assignment.type.data)
        assignment = assignment.replace_type(VariableType(data=class_type))

    assignment = assignment.replace_variable(
        bundle.lang_config.conventionalize_identifier(assignment.variable))
    prepared = _prepare_expression(bundle, assignment.expression)
    return assignment.replace_expression(prepared)


def _prepare_expression(bundle: Bundle, expression: Expression) -> Expression:
    """
    Prepare an expression for use in a template.
    """

    if isinstance(expression, Identifier):
        expression = Identifier(
            bundle.lang_config.conventionalize_identifier(expression))
    elif isinstance(expression, InternalFunctionCall):
        expression.arguments = [_prepare_argument(bundle, arg)
                                for arg in expression.arguments]
    elif isinstance(expression, FunctionCall):
        submission_name = bundle.lang_config.submission_name(bundle.plan)
        # TODO: conventionalize constructor and global variables
        if expression.type == FunctionType.CONSTRUCTOR:
<<<<<<< HEAD
            name = expression.name
        elif expression.type == FunctionType.PROPERTY and expression.namespace is\
                None:
            name = expression.name
=======
            name = bundle.lang_config.conventionalize_class(expression.name)
        elif expression.type == FunctionType.PROPERTY:
            name = bundle.lang_config.conventionalize_property(expression.name)
>>>>>>> 02f5d866
        else:
            name = bundle.lang_config.conventionalize_function(expression.name)

        internal = InternalFunctionCall(
            type=expression.type,
            arguments=[_prepare_argument(bundle, arg)
                       for arg in expression.arguments],
            name=name,
            namespace=expression.namespace or submission_name
        )
        internal.has_root_namespace = not bool(expression.namespace)
        return internal
    elif isinstance(expression, SequenceType):
        expression.data = [_prepare_expression(bundle, expr)
                           for expr in expression.data]
    elif isinstance(expression, ObjectType):
        expression.data = [ObjectKeyValuePair(
            key=_prepare_expression(bundle, pair.key),
            value=_prepare_expression(bundle, pair.value)
        ) for pair in expression.data]
    return expression


def _create_handling_function(
        bundle: Bundle,
        send_value: str,
        send_evaluated: str,
        output: Union[ExceptionOutput, ValueOutput]
) -> Tuple[Callable[[Expression], Statement], Optional[str]]:
    """
    Create a function to handle the result of a return value or an exception.

    There are two possibilities:
    - There is a language specific evaluator. In that case, we wrap the value in
      a function call to the evaluator, and then send off the result. An example of
      the result:

        send_evaluated(evaluate(value))

    - There is no language specific evaluator. In that case, we just send off the
      value directly. An example of the result:

        send_value(value)

    :param bundle: The configuration bundle.
    :param send_evaluated: The name of the function that will handle sending the
                           result of an evaluation.
    :param send_value: The name of the function that will handle sending the value.
    :param output: The evaluator.
    :return: A tuple containing the call and the name of the evaluator if present.
    """
    lang_config = bundle.lang_config
    if (hasattr(output, "evaluator")
            and isinstance(output.evaluator, SpecificEvaluator)):
        evaluator = output.evaluator.for_language(
            bundle.config.programming_language)
        evaluator_name = lang_config.conventionalize_namespace(evaluator.file.stem)
    else:
        evaluator_name = None

    def generator(expression: Expression) -> Statement:
        if (hasattr(output, "evaluator")
                and isinstance(output.evaluator, SpecificEvaluator)):
            arguments = [InternalFunctionCall(
                type=FunctionType.FUNCTION,
                name=evaluator.name,
                namespace=evaluator_name,
                arguments=[_prepare_expression(bundle, expression)]
            )]
            arguments[0].has_root_namespace = False
            function_name = send_evaluated
        else:
            arguments = [expression]
            function_name = send_value

        internal = InternalFunctionCall(
            type=FunctionType.FUNCTION,
            name=lang_config.conventionalize_function(function_name),
            arguments=[_prepare_argument(bundle, arg) for arg in arguments]
        )
        internal.has_root_namespace = False
        return internal

    return generator, evaluator_name


def _create_exception_function(
        bundle: Bundle,
        testcase: Union[Testcase, RunTestcase]
) -> Tuple[Callable[[Expression], Statement], Optional[str]]:
    """
    Create a function call for handling exceptions. These functions assume there is
    a variable called "value", which must be reachable from where the function will
    be called.

    :param bundle: The configuration bundle.
    :param testcase: The testcase to create the function for.

    :return: The function and optionally the name of the evaluator file.
    """
    # If we have a regular testcase, handle special evaluators.

    exception_channel = testcase.output.exception
    return _create_handling_function(
        bundle, SEND_EXCEPTION, SEND_SPECIFIC_EXCEPTION, exception_channel
    )


def _prepare_testcase(
        bundle: Bundle,
        testcase: Testcase) -> Tuple[_TestcaseArguments, List[str]]:
    """
    Prepare a testcase. This will prepare any function calls or assignments, and
    extract functions for handling return values and exceptions.

    :param bundle: The configuration bundle.
    :param testcase: The testcase to prepare.

    :return: Arguments containing the preparation results and the evaluator name or
             None if no language specific evaluator is needed.
    """
    names = []

    result_channel = testcase.output.result

    has_return = result_channel not in (EmptyChannel.NONE, IgnoredChannel.IGNORED)

    # Create the function to handle the values.
    value_function_call, evaluator_name = _create_handling_function(
        bundle, SEND_VALUE, SEND_SPECIFIC_VALUE, result_channel
    )
    if evaluator_name:
        names.append(evaluator_name)

    # A special case: if there isn't an actual value, don't call the function.
    if not has_return:
        value_function_call = None
        assert evaluator_name is None

    (exception_function_call,
     exception_evaluator_name) = _create_exception_function(bundle, testcase)

    if exception_evaluator_name:
        names.append(exception_evaluator_name)

    if isinstance(testcase.input, get_args(Expression)):
        command = _prepare_expression(bundle, testcase.input)
    else:
        assert isinstance(testcase.input, get_args(Assignment))
        command = _prepare_assignment(bundle, testcase.input)

    return _TestcaseArguments(
        command=command,
        _value_function=value_function_call,
        _exception_function=exception_function_call,
    ), names


def _prepare_testcases(
        bundle: Bundle,
        context: Context) -> Tuple[List[_TestcaseArguments], Set[str]]:
    """
    Prepare all testcase in a context.

    :param bundle: The configuration bundle.
    :param context: The context to prepare the testcases for.

    :return: The testcase arguments and a set of generated file names.
    """
    result = []
    files = set()
    for i, testcase in enumerate(context.testcases):
        args, new_names = _prepare_testcase(bundle, testcase)
        result.append(args)
        files.update(new_names)
    return result, files


def _prepare_run_testcase(
        bundle: Bundle,
        run: Run
) -> Tuple[_RunTestcaseArguments, Optional[str]]:
    """
    Prepare the context testcase for a context.

    :param bundle: The configuration bundle.
    :param context: The context to prepare the context testcase for.

    :return: The testcase arguments and an optional generated file name.
    """
    testcase = run.run
    exception_function, name = _create_exception_function(bundle, testcase)
    if testcase.input.main_call:
        return _RunTestcaseArguments(
            exists=True,
            arguments=testcase.input.arguments,
            _exception_function=exception_function
        ), name
    else:
        return _RunTestcaseArguments(
            exists=False,
            _exception_function=exception_function,
            arguments=[]
        ), name


def _handle_link_files(link_files: Iterable[FileUrl],
                       language: str) -> Tuple[str, str]:
    dict_links = dict((link_file.name, dataclasses.asdict(link_file))
                      for link_file in link_files)
    files = json.dumps(dict_links)
    return f"<div class='contains-file highlight-{language} highlighter-rouge' " \
           f"data-files={repr(files)}><pre style='padding: 2px; margin-bottom: " \
           f"1px; background: none;'><code>", "</code></pre></div>"


def get_readable_input(bundle: Bundle,
                       files: List[FileUrl],
                       case: Union[Testcase, RunTestcase]
                       ) -> Tuple[ExtendedMessage, Set[FileUrl]]:
    """
    Get human readable input for a testcase. This function will use, in
    order of availability:

    1. A description on the testcase.
    2. If it is a normal testcase:
        a. A function expression or convert_statement.
    3. If it is a context testcase:
        a. The stdin and the arguments.
    """
    format_ = 'text'  # By default, we use text as input.
    analyse_files = False
    if case.description:
        text = case.description
    elif isinstance(case, Testcase):
        format_ = bundle.config.programming_language
        text = convert_statement(bundle, case.input)
        text = bundle.lang_config.cleanup_description(bundle.plan.namespace, text)
        analyse_files = True
    elif isinstance(case, RunTestcase):
        format_ = "code"
        if case.input.main_call:
            arguments = " ".join(case.input.arguments)
            args = f"./submission {arguments}"
            if isinstance(case.input.stdin, TextData):
                stdin = case.input.stdin.get_data_as_string(bundle.config.resources)
            else:
                stdin = ""
            if not stdin:
                text = args
                analyse_files = bool(arguments)
            else:
                if case.input.arguments:
                    text = f"{args}\n{stdin}"
                    analyse_files = True
                else:
                    text = stdin
        else:
            text = ""
    else:
        raise AssertionError("Unknown testcase variable_type.")

    quote = bundle.lang_config.get_string_quote()
    if not analyse_files or not files:
        return ExtendedMessage(description=text, format=format_), set()
    if isinstance(case, RunTestcase):
        regex = re.compile('|'.join(map(lambda x: re.escape(x.name), files)))
    else:
        regex = re.compile(
            f'{quote}{"|".join(map(lambda x: re.escape(x.name), files))}{quote}')
    if not regex.search(text):
        return ExtendedMessage(description=text, format=format_), set()

    if format_ == 'text':
        generated_html = html.escape(text)
    else:
        generator = bundle.lang_config.get_description_generator()
        # Slice to unwrapped generated div and pre tags
        generated_html = generator.generate_html_code(text)[28:-14]

    if isinstance(case, RunTestcase):
        regex = re.compile(
            f'({"|".join(map(lambda x: re.escape(html.escape(x.name)), files))})')
        is_args = True
    else:
        quote = '&#39;' if quote == '\'' else html.escape(quote)
        regex = re.compile(
            f'({quote})'
            f'({"|".join(map(lambda x: re.escape(html.escape(x.name)), files))})'
            f'({quote})'
        )
        is_args = False
    url_map = dict(
        map(lambda x: (html.escape(x.name), x), files))

    seen: Set[FileUrl] = set()

    def replace_link(match: Match) -> str:
        groups = match.groups()
        if is_args:
            file = url_map[groups[0]]
            seen.add(file)
            return f'<a href={repr(file.url)} class="file-link" ' \
                   f'target="_blank">{groups[0]}</a>'
        file = url_map[groups[1]]
        seen.add(file)
        return f'{groups[0]}<a href={repr(file.url)} class="file-link" ' \
               f'target="_blank">{groups[1]}</a>{groups[2]}'

    generated_html = regex.sub(replace_link, generated_html)
    prefix, suffix = _handle_link_files(seen, format_)
    generated_html = f"{prefix}{generated_html}{suffix}"
    return ExtendedMessage(description=generated_html, format="html"), seen


def attempt_run_readable_input(bundle: Bundle, run: RunTestcase) -> ExtendedMessage:
    result, _ = get_readable_input(bundle, run.link_files, run)
    if result.description:
        return result

    return ExtendedMessage(
        description=get_i18n_string("languages.generator.missing.input"),
        format="text"
    )


def attempt_readable_input(bundle: Bundle, context: Context) -> ExtendedMessage:
    # Try until we find a testcase with input.
    testcases = context.testcases
    for testcase in testcases:
        result, _ = get_readable_input(bundle, context.link_files, testcase)
        if result.description:
            return result

    return ExtendedMessage(
        description=get_i18n_string("languages.generator.missing.input"),
        format="text"
    )


def convert_statement(bundle: Bundle, statement: Statement) -> str:
    """
    Convert a statement to actual code for the given programming language.
    This will use the "full" mode, meaning variable_type annotation will be
    present. For
    example, in "default" mode, Java code will look like this:

        test = namespace.functionCall("Hi");

    In full mode, this will be:

        String test = namespace.functionCall("Hi");

    :param bundle: The configuration bundle.
    :param statement: The statement to convert.

    :return: The code the statement.
    """
    template = bundle.lang_config.template_name(TemplateType.STATEMENT)
    if isinstance(statement, get_args(Expression)):
        statement = _prepare_expression(bundle, statement)
        template = find_template(bundle, template)
        try:
            return template.render(statement=statement)
        except Exception as e:
            _logger.error(exceptions.text_error_template().render())
            raise e

    assert isinstance(statement, get_args(Assignment))
    statement = _prepare_assignment(bundle, statement)
    template = find_template(bundle, template)
    try:
        return template.render(statement=statement, full=True)
    except Exception as e:
        _logger.error(exceptions.text_error_template().render())
        raise e


def _generate_context(bundle: Bundle,
                      context: Context) -> Tuple[_ContextArguments, Set[str]]:
    """
    Prepare one context for the execution

    :param bundle: The configuration bundle.
    :param context: The context to prepare

    :return: The prepared context arguments and a set
             of evaluator names.
    """
    language = bundle.config.programming_language
    resources = bundle.config.resources
    before_code = context.before.get(language, TextData(data="")) \
        .get_data_as_string(resources)
    after_code = context.after.get(language, TextData(data="")) \
        .get_data_as_string(resources)
    testcases, evaluator_names = _prepare_testcases(bundle, context)
    return _ContextArguments(
        before=before_code,
        after=after_code,
        testcases=testcases
    ), evaluator_names


def generate_execution(bundle: Bundle,
                       destination: Path,
                       run: Run,
                       execution_name: str) -> Tuple[str, List[str]]:
    """
    Generate the files related to the execution.

    :param bundle: The configuration bundle.
    :param destination: Where the generated files should go.
    :param run: The execution for which generation is happening.
    :param execution_name: The name of the execution module.

    :return: The name of the generated file in the given destination and a set
             of evaluator names that will also be needed.
    """
    lang_config = bundle.lang_config
    evaluator_names = set()
    run_testcase, name = _prepare_run_testcase(bundle, run)
    contexts = []
    if name:
        evaluator_names.add(name)
    for context in run.contexts:
        context_args, context_evaluator_names = _generate_context(bundle, context)
        contexts.append(context_args)
        evaluator_names.update(context_evaluator_names)

    value_file_name = value_file(bundle, destination).name
    exception_file_name = exception_file(bundle, destination).name

    submission_name = lang_config.submission_name(bundle.plan)

    execution_args = _ExecutionArguments(
        execution_name=execution_name,
        value_file=value_file_name,
        exception_file=exception_file_name,
        submission_name=submission_name,
        secret_id=bundle.secret,
        context_secret_id=bundle.context_separator_secret,
        run_testcase=run_testcase,
        contexts=contexts,
        evaluator_names=evaluator_names
    )

    evaluator_files = [f"{x}.{lang_config.extension_file()}"
                       for x in evaluator_names]

    execution_destination = destination / lang_config.with_extension(execution_name)
    template = lang_config.template_name(TemplateType.RUN)

    return find_and_write_template(
        bundle, execution_args, execution_destination, template
    ), evaluator_files


def generate_selector(bundle: Bundle,
                      destination: Path,
                      context_names: List[str]) -> str:
    """
    Generate the file to execute_module a single context.

    :param bundle: The configuration bundle.
    :param destination: Where the generated files should go.
    :param context_names: The names of the contexts.

    :return: The name of the generated file in the given destination.
    """
    assert bundle.lang_config.needs_selector()
    selector_name = bundle.lang_config.selector_name()
    destination /= bundle.lang_config.with_extension(selector_name)
    selector = bundle.lang_config.template_name(TemplateType.SELECTOR)
    return find_and_write_template(
        bundle=bundle,
        template_args=_SelectorArguments(contexts=context_names),
        destination=destination,
        template_name=selector
    )


def custom_evaluator_arguments(evaluator: ProgrammedEvaluator) -> Value:
    return SequenceType(
        type=BasicSequenceTypes.SEQUENCE,
        data=evaluator.arguments
    )


def generate_custom_evaluator(bundle: Bundle,
                              destination: Path,
                              evaluator: ProgrammedEvaluator,
                              expected_value: Value,
                              actual_value: Value) -> str:
    """
    Generate the code for running a programmed evaluator.

    :param bundle: The configuration bundle.
    :param destination: The folder where the code should be generated.
    :param evaluator: The evaluator data from the testplan.
    :param expected_value: The preprocessed expected value.
    :param actual_value: The preprocessed actual value.

    :return: The name of the generated file.
    """
    evaluator_name = bundle.lang_config.conventionalize_namespace(
        evaluator.function.file.stem
    )
    arguments = custom_evaluator_arguments(evaluator)

    function = InternalFunctionCall(
        type=FunctionType.FUNCTION,
        namespace=evaluator_name,
        name=evaluator.function.name,
        arguments=[expected_value, actual_value, arguments]
    )
    function.has_root_namespace = False

    args = _CustomEvaluatorArguments(
        evaluator=evaluator_name,
        function=function
    )

    template = bundle.lang_config \
        .template_name(TemplateType.EVALUATOR_EXECUTOR)
    return find_and_write_template(bundle, args, destination, template)


def value_file(bundle: Bundle, directory: Path):
    """
    Return the path to the value file. The file will be placed inside the given
    working directory.

    :param bundle: The configuration bundle.
    :param directory: The directory in which to place the file.

    :return: The path to the file, depending on the working directory.
    """
    return directory / f"{bundle.secret}_values.txt"


def exception_file(bundle: Bundle, directory: Path):
    """
    Return the path to the exception file. The file will be placed inside the given
    working directory.

    :param bundle: The configuration bundle.
    :param directory: The directory in which to place the file.

    :return: The path to the file, depending on the working directory.
    """
    return directory / f"{bundle.secret}_exceptions.txt"<|MERGE_RESOLUTION|>--- conflicted
+++ resolved
@@ -200,18 +200,13 @@
                                 for arg in expression.arguments]
     elif isinstance(expression, FunctionCall):
         submission_name = bundle.lang_config.submission_name(bundle.plan)
-        # TODO: conventionalize constructor and global variables
         if expression.type == FunctionType.CONSTRUCTOR:
-<<<<<<< HEAD
-            name = expression.name
-        elif expression.type == FunctionType.PROPERTY and expression.namespace is\
-                None:
-            name = expression.name
-=======
             name = bundle.lang_config.conventionalize_class(expression.name)
         elif expression.type == FunctionType.PROPERTY:
-            name = bundle.lang_config.conventionalize_property(expression.name)
->>>>>>> 02f5d866
+            if expression.namespace is None:
+                name = expression.name
+            else:
+                name = bundle.lang_config.conventionalize_property(expression.name)
         else:
             name = bundle.lang_config.conventionalize_function(expression.name)
 
