--- conflicted
+++ resolved
@@ -221,12 +221,7 @@
             arguments=[_prepare_argument(bundle, arg)
                        for arg in expression.arguments],
             name=name,
-<<<<<<< HEAD
             namespace=namespace
-=======
-            namespace=bundle.lang_config.conventionalize_identifier(
-                expression.namespace) if expression.namespace else submission_name
->>>>>>> 2bb6f6fd
         )
         internal.has_root_namespace = not bool(expression.namespace)
         return internal
