--- conflicted
+++ resolved
@@ -22,17 +22,10 @@
     return DodonaConfig(**{
         "memory_limit":         536870912,
         "time_limit":           60,
-<<<<<<< HEAD
         "programming_language": 'java',
         "natural_language":     'nl',
         "resources":            Path(exercise_dir, 'evaluation'),
         "source":               Path(exercise_dir, 'solution/correct.java'),
-=======
-        "programming_language": 'javascript',
-        "natural_language":     'nl',
-        "resources":            Path(exercise_dir, 'evaluation'),
-        "source":               Path(exercise_dir, 'solution/correct.js'),
->>>>>>> 0b0d65d2
         "judge":                Path('.'),
         "workdir":              Path('workdir'),
         "plan_name":            "plan.yaml",
